--- conflicted
+++ resolved
@@ -242,15 +242,9 @@
   }
 
   return (
-<<<<<<< HEAD
-    <div className="container flex h-screen min-w-screen flex-col gap-y-6">
-      <div className="flex items-center justify-center">
-        <Card>
-=======
     <div className="container flex h-screen flex-col">
       <div className="flex items-center justify-center mt-6">
         <Card className="w-[650px]">
->>>>>>> fa20138d
           <CardHeader>
             <CardTitle>Profile Setup (Step {currentStep} of 8)</CardTitle>
             <CardDescription>Fill out each section to get recommendations.</CardDescription>
