<<<<<<< HEAD
// src/app/layout.tsx
import type React from "react";
import type { Metadata } from "next";
import { Inter } from "next/font/google";
import "./globals.css";
import { MainNav } from "@/components/navigation";
import { Footer } from "@/components/footer";
=======
import type React from "react"
import type { Metadata } from "next"
import { Inter } from "next/font/google"
import "./globals.css"
import { Header } from "@/components/header"
import { Providers } from "@/components/providers"
>>>>>>> fa20138d

const inter = Inter({ subsets: ["latin"] });

export const metadata: Metadata = {
  title: "Unify - Find Your Perfect University Match",
<<<<<<< HEAD
  description:
    "Personalized university recommendations based on your academic profile, preferences, and goals.",
};
=======
  description: "University recommendations based on your academic profile, preferences, and goals.",
}
>>>>>>> fa20138d

export default function RootLayout({
  children,
}: Readonly<{
  children: React.ReactNode;
}>) {
  return (
    <html lang="en">
      <body className={inter.className}>
<<<<<<< HEAD
        <div className="flex flex-col min-h-screen">
          <MainNav />
          <main className="flex-1">{children}</main>
          <Footer />
        </div>
=======
        <Providers>
          <Header />
          <main>{children}</main>
        </Providers>
>>>>>>> fa20138d
      </body>
    </html>
  );
}<|MERGE_RESOLUTION|>--- conflicted
+++ resolved
@@ -1,32 +1,19 @@
-<<<<<<< HEAD
 // src/app/layout.tsx
 import type React from "react";
 import type { Metadata } from "next";
 import { Inter } from "next/font/google";
 import "./globals.css";
-import { MainNav } from "@/components/navigation";
 import { Footer } from "@/components/footer";
-=======
-import type React from "react"
-import type { Metadata } from "next"
-import { Inter } from "next/font/google"
-import "./globals.css"
 import { Header } from "@/components/header"
 import { Providers } from "@/components/providers"
->>>>>>> fa20138d
 
 const inter = Inter({ subsets: ["latin"] });
 
 export const metadata: Metadata = {
   title: "Unify - Find Your Perfect University Match",
-<<<<<<< HEAD
   description:
     "Personalized university recommendations based on your academic profile, preferences, and goals.",
 };
-=======
-  description: "University recommendations based on your academic profile, preferences, and goals.",
-}
->>>>>>> fa20138d
 
 export default function RootLayout({
   children,
@@ -36,18 +23,11 @@
   return (
     <html lang="en">
       <body className={inter.className}>
-<<<<<<< HEAD
-        <div className="flex flex-col min-h-screen">
-          <MainNav />
-          <main className="flex-1">{children}</main>
-          <Footer />
-        </div>
-=======
         <Providers>
           <Header />
           <main>{children}</main>
+          <Footer />
         </Providers>
->>>>>>> fa20138d
       </body>
     </html>
   );
