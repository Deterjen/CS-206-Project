--- conflicted
+++ resolved
@@ -21,7 +21,6 @@
 
 export default function LandingPage() {
   return (
-<<<<<<< HEAD
     <div className="flex flex-col min-h-screen snap-y snap-proximity overflow-y-scroll h-screen">
       {/* Navigation */}
       <header className="border-b w-full sticky top-0 bg-background/95 z-10">
@@ -48,7 +47,10 @@
             <Link href="/auth">
               <Button>Get Started</Button>
             </Link>
-=======
+          </div>
+        </div>
+      </header>
+
     <div>
       {/* Hero Section */}
       <section className="min-h-screen h-screen flex flex-col justify-center w-full bg-muted/50">
@@ -56,7 +58,6 @@
           <div className="inline-flex items-center gap-2 bg-primary/10 text-primary px-4 py-1.5 rounded-full mb-6 text-sm font-medium">
             <BadgeCheck className="h-4 w-4" />
             Simplify Your Search, Amplify Your Future!
->>>>>>> 1b848f39
           </div>
 
           <h1 className="text-4xl md:text-6xl font-bold tracking-tight max-w-3xl mb-6">
@@ -673,32 +674,6 @@
                 matchScore: "89% Match",
               },
             ].map((testimonial, i) => (
-<<<<<<< HEAD
-              <div key={i} className="bg-background p-6 rounded-lg shadow-sm">
-                <div className="flex items-center gap-2 mb-4">
-                  {[1, 2, 3, 4, 5].map((star) => (
-                    <svg
-                      key={star}
-                      xmlns="http://www.w3.org/2000/svg"
-                      viewBox="0 0 24 24"
-                      fill="currentColor"
-                      className="w-4 h-4 text-yellow-500"
-                    >
-                      <path
-                        fillRule="evenodd"
-                        d="M10.788 3.21c.448-1.077 1.976-1.077 2.424 0l2.082 5.007 5.404.433c1.164.093 1.636 1.545.749 2.305l-4.117 3.527 1.257 5.273c.271 1.136-.964 2.033-1.96 1.425L12 18.354 7.373 21.18c-.996.608-2.231-.29-1.96-1.425l1.257-5.273-4.117-3.527c-.887-.76-.415-2.212.749-2.305l5.404-.433 2.082-5.006z"
-                        clipRule="evenodd"
-                      />
-                    </svg>
-                  ))}
-                </div>
-                <p className="text-muted-foreground mb-4">{testimonial.quote}</p>
-                <div className="flex items-center gap-3">
-                  <div className="h-10 w-10 rounded-full bg-muted"></div>
-                  <div>
-                    <p className="font-medium">{testimonial.name}</p>
-                    <p className="text-sm text-muted-foreground">{testimonial.role}</p>
-=======
               <Card
                 key={i}
                 className="bg-background border border-border hover:border-primary/50 transition-all duration-300"
@@ -723,7 +698,6 @@
                     <span className="ml-auto text-sm font-medium text-primary">
                       {testimonial.matchScore}
                     </span>
->>>>>>> 1b848f39
                   </div>
                   <p className="text-muted-foreground mb-6">
                     &quot;{testimonial.quote}&quot;
