--- conflicted
+++ resolved
@@ -182,38 +182,6 @@
 
   return (
     <div className="container flex h-screen min-w-screen flex-col gap-y-6">
-<<<<<<< HEAD
-      <div className="container flex flex-col items-center justify-center">
-        <Tabs defaultValue="login" value={activeTab} onValueChange={setActiveTab} className="w-full max-w-md">
-          <TabsList className="grid w-full grid-cols-2">
-            <TabsTrigger value="login">Login</TabsTrigger>
-            <TabsTrigger value="signup">Sign Up</TabsTrigger>
-          </TabsList>
-          {error && <p className="text-red-500 mb-4">{error}</p>}
-          <TabsContent value="login">
-            <Card>
-              <CardHeader>
-                <CardTitle>Login</CardTitle>
-                <CardDescription>Enter your credentials to access your account</CardDescription>
-              </CardHeader>
-              <CardContent className="space-y-4">
-                <div className="grid grid-cols-2 gap-4">
-                  <Button variant="outline" className="w-full">
-                    <Github className="mr-2 h-4 w-4" />
-                    Github
-                  </Button>
-                  <Button variant="outline" className="w-full">
-                  <svg xmlns="http://www.w3.org/2000/svg" x="0px" y="0px" width="100" height="100" viewBox="0 0 48 48">
-                    <path fill="#FFC107" d="M43.611,20.083H42V20H24v8h11.303c-1.649,4.657-6.08,8-11.303,8c-6.627,0-12-5.373-12-12c0-6.627,5.373-12,12-12c3.059,0,5.842,1.154,7.961,3.039l5.657-5.657C34.046,6.053,29.268,4,24,4C12.955,4,4,12.955,4,24c0,11.045,8.955,20,20,20c11.045,0,20-8.955,20-20C44,22.659,43.862,21.35,43.611,20.083z"></path><path fill="#FF3D00" d="M6.306,14.691l6.571,4.819C14.655,15.108,18.961,12,24,12c3.059,0,5.842,1.154,7.961,3.039l5.657-5.657C34.046,6.053,29.268,4,24,4C16.318,4,9.656,8.337,6.306,14.691z"></path><path fill="#4CAF50" d="M24,44c5.166,0,9.86-1.977,13.409-5.192l-6.19-5.238C29.211,35.091,26.715,36,24,36c-5.202,0-9.619-3.317-11.283-7.946l-6.522,5.025C9.505,39.556,16.227,44,24,44z"></path><path fill="#1976D2" d="M43.611,20.083H42V20H24v8h11.303c-0.792,2.237-2.231,4.166-4.087,5.571c0.001-0.001,0.002-0.001,0.003-0.002l6.19,5.238C36.971,39.205,44,34,44,24C44,22.659,43.862,21.35,43.611,20.083z"></path>
-                  </svg>
-                    Google
-                  </Button>
-                </div>
-
-                <div className="relative">
-                  <div className="absolute inset-0 flex items-center">
-                    <span className="w-full border-t" />
-=======
       <div className="flex-1 flex items-center justify-center">
         <div className="w-full max-w-md space-y-6">
           <div className="space-y-2 text-center">
@@ -246,7 +214,6 @@
                     </svg>
                       Google
                     </Button>
->>>>>>> fa20138d
                   </div>
 
                   <div className="relative">
