--- conflicted
+++ resolved
@@ -3,6 +3,12 @@
 import { useEffect, useState } from "react"
 import { useRouter } from "next/navigation"
 import { useToast } from "@/components/ui/use-toast"
+import { 
+  getRecommendations, 
+  getRecommendationDetails, 
+  getRecommendationJustification,
+  getSimilarStudents 
+} from "@/api/apiClient"
 import { 
   getRecommendations, 
   getRecommendationDetails, 
@@ -40,6 +46,35 @@
   personal_fit_similarity: number
   created_at: string
 }
+import { Radar } from "react-chartjs-2"
+import { 
+  Chart as ChartJS, 
+  RadialLinearScale, 
+  PointElement, 
+  LineElement, 
+  Filler, 
+  Tooltip, 
+  Legend 
+} from "chart.js"
+
+// Register Chart.js components
+ChartJS.register(RadialLinearScale, PointElement, LineElement, Filler, Tooltip, Legend)
+
+interface SimilarStudent {
+  id: number
+  recommendation_id: number
+  existing_student_id: string
+  similarity_score: number
+  academic_similarity: number
+  social_similarity: number
+  financial_similarity: number
+  career_similarity: number
+  geographic_similarity: number
+  facilities_similarity: number
+  reputation_similarity: number
+  personal_fit_similarity: number
+  created_at: string
+}
 
 interface University {
   id: string
@@ -52,8 +87,17 @@
   drawbacks: string[]
   suitabilityReasons: string[]
   similarStudents?: SimilarStudent[]
+  similarStudents?: SimilarStudent[]
   hasLogoFallback?: boolean
   hasImageFallback?: boolean
+  academic_score?: number
+  personal_fit_score?: number
+  social_score?: number
+  financial_score?: number
+  career_score?: number
+  geographic_score?: number
+  facilities_score?: number
+  reputation_score?: number
   academic_score?: number
   personal_fit_score?: number
   social_score?: number
@@ -239,7 +283,6 @@
         }
       }
       
-<<<<<<< HEAD
       setLoadingStage("Preparing your personalized recommendations...");
 
       // Final update with all universities
@@ -336,9 +379,6 @@
         })
       )
 
-=======
-      setLoadingStage("Preparing your personalized recommendations...")
->>>>>>> 273aff7b
       setUniversities(universitiesWithDetails)
       
       try {
@@ -390,11 +430,30 @@
     }
   }, [selectedUniversity])
 
+  useEffect(() => {
+    if (selectedUniversity) {
+      console.log("SELECTED UNIVERSITY:", {
+        name: selectedUniversity.name,
+        benefits: selectedUniversity.benefits,
+        drawbacks: selectedUniversity.drawbacks,
+        suitabilityReasons: selectedUniversity.suitabilityReasons,
+        similarStudents: selectedUniversity.similarStudents,
+        academic_score: selectedUniversity.academic_score,
+        personal_fit_score: selectedUniversity.personal_fit_score,
+        social_score: selectedUniversity.social_score,
+        financial_score: selectedUniversity.financial_score,
+        career_score: selectedUniversity.career_score,
+        geographic_score: selectedUniversity.geographic_score,
+        facilities_score: selectedUniversity.facilities_score,
+        reputation_score: selectedUniversity.reputation_score,
+      })
+    }
+  }, [selectedUniversity])
+
   const handleFindRecommendations = async () => {
     await loadRecommendations()
   }
 
-<<<<<<< HEAD
   // Radar chart configuration for comparing current user and similar student
   const getRadarChartData = (university: University, student: SimilarStudent, studentNumber: number) => {
     return {
@@ -425,48 +484,6 @@
           borderColor: "rgba(255, 99, 132, 1)",
           borderWidth: 1,
         },
-=======
-  const getRadarChartData = (university: University, student?: SimilarStudent, studentNumber?: number) => {
-    const labels = [
-      "Academic",
-      "Personal Fit",
-      "Social",
-      "Financial",
-      "Career",
-      "Geographic",
-      "Facilities",
-      "Reputation",
-    ]
-
-    const universityDataset = {
-      label: "Uni Scores",
-      data: [
-        (university.academic_score ?? 0) * 10,
-        (university.personal_fit_score ?? 0) * 10,
-        (university.social_score ?? 0) * 10,
-        (university.financial_score ?? 0) * 10,
-        (university.career_score ?? 0) * 10,
-        (university.geographic_score ?? 0) * 10,
-        (university.facilities_score ?? 0) * 10,
-        (university.reputation_score ?? 0) * 10,
-      ],
-      backgroundColor: "rgba(255, 99, 132, 0.2)",
-      borderColor: "rgba(255, 99, 132, 1)",
-      borderWidth: 1,
-    }
-
-    if (!student) {
-      return {
-        labels,
-        datasets: [universityDataset]
-      }
-    }
-
-    return {
-      labels,
-      datasets: [
-        universityDataset,
->>>>>>> 273aff7b
         {
           label: `Student ${studentNumber} Similarity`,
           data: [
@@ -479,11 +496,7 @@
             student.facilities_similarity * 10,
             student.reputation_similarity * 10,
           ],
-<<<<<<< HEAD
           backgroundColor: "rgba(0, 255, 0, 0.2)", // Green for similar student
-=======
-          backgroundColor: "rgba(0, 255, 0, 0.2)",
->>>>>>> 273aff7b
           borderColor: "rgba(0, 255, 0, 1)",
           borderWidth: 1,
         },
@@ -574,7 +587,6 @@
         
         <div className="p-4">
           <h2 className="text-xl font-semibold mb-4">Recommended Universities</h2>
-<<<<<<< HEAD
           <div className="space-y-2">
             {universities.map((university) => (
               <button
@@ -604,39 +616,6 @@
                     <div className="font-medium">{university.name}</div>
                     <div className="text-sm opacity-75">
                       Match Score: {Math.round(university.matchScore)}%
-=======
-          {universities.length > 0 ? (
-            <div className="space-y-2">
-              {universities.map((university) => (
-                <button
-                  key={university.id}
-                  onClick={() => setSelectedUniversity(university)}
-                  className={`w-full text-left p-3 rounded-lg transition-colors ${
-                    selectedUniversity?.id === university.id
-                      ? "bg-primary text-white"
-                      : "hover:bg-gray-100"
-                  }`}
-                >
-                  <div className="flex items-center space-x-3">
-                    <img
-                      src={university.logo}
-                      alt={`${university.name} logo`}
-                      className="w-8 h-8 rounded-full"
-                      onError={(e) => {
-                        const target = e.target as HTMLImageElement
-                        const uni = universities.find(u => u.id === university.id)
-                        if (uni && !uni.hasLogoFallback) {
-                          uni.hasLogoFallback = true
-                          target.src = "/placeholder-logo.svg"
-                        }
-                      }}
-                    />
-                    <div>
-                      <div className="font-medium">{university.name}</div>
-                      <div className="text-sm opacity-75">
-                        Match Score: {Math.round(university.matchScore)}%
-                      </div>
->>>>>>> 273aff7b
                     </div>
                   </div>
                 </div>
@@ -671,7 +650,10 @@
                     className="w-full h-full object-cover"
                     onError={(e) => {
                       const target = e.target as HTMLImageElement
+                      const target = e.target as HTMLImageElement
                       if (!selectedUniversity.hasImageFallback) {
+                        selectedUniversity.hasImageFallback = true
+                        target.src = "/placeholder-university.svg"
                         selectedUniversity.hasImageFallback = true
                         target.src = "/placeholder-university.svg"
                       }
@@ -713,6 +695,7 @@
               </div>
 
               <div className="mb-6">
+              <div className="mb-6">
                 <h2 className="text-xl font-semibold mb-3">Why This University?</h2>
                 {selectedUniversity.suitabilityReasons && selectedUniversity.suitabilityReasons.length > 0 ? (
                   <ul className="space-y-2">
@@ -744,41 +727,15 @@
                 )}
               </div>
 
-<<<<<<< HEAD
               {/* Radar Charts Comparing Current User and Similar Students */}
               {selectedUniversity.similarStudents && selectedUniversity.similarStudents.length > 0 && (
                 <div className="mb-6">
                   <h2 className="text-xl font-semibold mb-3">Similarity Analysis (You vs. Similar Students)</h2>
-=======
-              {/* University Scores Radar Chart */}
-              {selectedUniversity && (
-                <div className="mb-6">
-                  <h2 className="text-xl font-semibold mb-3">University Scores</h2>
-                  <div className="bg-gray-50 p-4 rounded-lg">
-                    <div className="w-full max-w-xs mx-auto">
-                      <Radar
-                        data={getRadarChartData(selectedUniversity)}
-                        options={radarOptions}
-                      />
-                    </div>
-                  </div>
-                </div>
-              )}
-
-              {/* Comparison Radar Charts */}
-              {selectedUniversity.similarStudents && selectedUniversity.similarStudents.length > 0 && (
-                <div className="mb-6">
-                  <h2 className="text-xl font-semibold mb-3">Similarity Analysis (Uni vs. Similar Students)</h2>
->>>>>>> 273aff7b
                   <div className="grid grid-cols-1 md:grid-cols-2 gap-6">
                     {selectedUniversity.similarStudents.map((student, index) => (
                       <div key={index} className="bg-gray-50 p-4 rounded-lg">
                         <h3 className="text-lg font-medium mb-2">
-<<<<<<< HEAD
                           You vs. Student {index + 1}
-=======
-                          Uni vs. Student {index + 1}
->>>>>>> 273aff7b
                         </h3>
                         <div className="w-full max-w-xs mx-auto">
                           <Radar
