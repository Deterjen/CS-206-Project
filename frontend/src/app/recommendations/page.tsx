--- conflicted
+++ resolved
@@ -2,18 +2,10 @@
 
 import { useEffect, useState } from "react"
 import { useRouter } from "next/navigation"
-<<<<<<< HEAD
-import { Loader2 } from "lucide-react"
-import { Button } from "@/components/ui/button"
-import { Card, CardContent, CardDescription, CardHeader, CardTitle } from "@/components/ui/card"
-import { Header } from "@/components/ui/header"
-import { recommendationService } from "@/api/services"
-=======
 import { useToast } from "@/components/ui/use-toast"
 import { getRecommendations, getRecommendationDetails, getRecommendationJustification } from "@/api/apiClient"
 import { useAuthContext } from "@/providers/AuthProvider"
 import { Button } from "@/components/ui/button"
->>>>>>> 1b848f39
 
 interface University {
   id: string
@@ -24,129 +16,13 @@
   images: string[]
   benefits: string[]
   drawbacks: string[]
-<<<<<<< HEAD
-  suitability_reasons: string[]
-  details?: {
-    description: string
-    programs: string[]
-    admission_requirements: string[]
-    tuition_fees: string
-    campus_life: string
-  }
-  justification?: {
-    academic_match: string
-    cultural_fit: string
-    financial_fit: string
-    overall_assessment: string
-  }
-=======
   suitabilityReasons: string[]
   hasLogoFallback?: boolean
   hasImageFallback?: boolean
->>>>>>> 1b848f39
 }
 
 export default function RecommendationsPage() {
   const router = useRouter()
-<<<<<<< HEAD
-  const [universities, setUniversities] = useState<University[]>([])
-  const [selectedUniversity, setSelectedUniversity] = useState<University | null>(null)
-  const [isLoading, setIsLoading] = useState(true)
-  const [error, setError] = useState<string | null>(null)
-  const [isLoadingDetails, setIsLoadingDetails] = useState(false)
-  const [detailsError, setDetailsError] = useState<string | null>(null)
-
-  useEffect(() => {
-    fetchRecommendations()
-  }, [])
-
-  const fetchRecommendations = async () => {
-    try {
-      const username = localStorage.getItem("username")
-      if (!username) {
-        router.push("/auth")
-        return
-      }
-
-      const response = await recommendationService.generateRecommendations(username)
-      setUniversities(response.data)
-      if (response.data.length > 0) {
-        setSelectedUniversity(response.data[0])
-        fetchUniversityDetails(response.data[0].id)
-      }
-    } catch (error) {
-      console.error("Error fetching recommendations:", error)
-      setError("Failed to load recommendations. Please try again.")
-    } finally {
-      setIsLoading(false)
-    }
-  }
-
-  const fetchUniversityDetails = async (universityId: string) => {
-    setIsLoadingDetails(true)
-    setDetailsError(null)
-    try {
-      const username = localStorage.getItem("username")
-      if (!username) return
-
-      const [detailsResponse, justificationResponse] = await Promise.all([
-        recommendationService.getRecommendationDetails(username, universityId),
-        recommendationService.getRecommendationJustification(username, universityId)
-      ])
-
-      setUniversities(prev => prev.map(uni => 
-        uni.id === universityId 
-          ? { 
-              ...uni, 
-              details: detailsResponse.data,
-              justification: justificationResponse.data
-            }
-          : uni
-      ))
-
-      setSelectedUniversity(prev => 
-        prev?.id === universityId 
-          ? { 
-              ...prev, 
-              details: detailsResponse.data,
-              justification: justificationResponse.data
-            }
-          : prev
-      )
-    } catch (error) {
-      console.error("Error fetching university details:", error)
-      setDetailsError("Failed to load university details. Please try again.")
-    } finally {
-      setIsLoadingDetails(false)
-    }
-  }
-
-  const handleLogout = () => {
-    localStorage.removeItem("token")
-    localStorage.removeItem("username")
-    router.push("/auth")
-  }
-
-  if (isLoading) {
-    return (
-      <div className="flex flex-col min-h-screen">
-        <Header isAuthenticated={true} onLogout={handleLogout} />
-        <div className="flex-1 flex items-center justify-center">
-          <Loader2 className="h-8 w-8 animate-spin" />
-        </div>
-      </div>
-    )
-  }
-
-  if (error) {
-    return (
-      <div className="flex flex-col min-h-screen">
-        <Header isAuthenticated={true} onLogout={handleLogout} />
-        <div className="flex-1 flex items-center justify-center">
-          <div className="text-center">
-            <p className="text-red-500 mb-4">{error}</p>
-            <Button onClick={fetchRecommendations}>Try Again</Button>
-=======
   const { user, isLoading: isAuthLoading } = useAuthContext()
   const { toast } = useToast()
   const [universities, setUniversities] = useState<University[]>([])
@@ -432,252 +308,12 @@
                 </div>
               </button>
             ))}
->>>>>>> 1b848f39
           </div>
         </div>
       </div>
     )
   }
 
-<<<<<<< HEAD
-  if (universities.length === 0) {
-    return (
-      <div className="flex flex-col min-h-screen">
-        <Header isAuthenticated={true} onLogout={handleLogout} />
-        <div className="flex-1 flex items-center justify-center">
-          <div className="text-center">
-            <p className="text-muted-foreground mb-4">No recommendations available yet.</p>
-            <Button onClick={() => router.push("/profile/setup")}>Complete Your Profile</Button>
-          </div>
-        </div>
-      </div>
-    )
-  }
-
-  return (
-    <div className="flex flex-col min-h-screen">
-      <Header isAuthenticated={true} onLogout={handleLogout} />
-      
-      <main className="flex-1 container mx-auto py-8">
-        <div className="grid grid-cols-1 md:grid-cols-3 gap-8">
-          {/* University List */}
-          <div className="md:col-span-1 space-y-4">
-            <h2 className="text-2xl font-bold mb-4">Your Matches</h2>
-            <div className="space-y-2">
-              {universities.map((university) => (
-                <Card
-                  key={university.id}
-                  className={`cursor-pointer transition-colors ${
-                    selectedUniversity?.id === university.id
-                      ? "border-primary"
-                      : "hover:border-primary/50"
-                  }`}
-                  onClick={() => {
-                    setSelectedUniversity(university)
-                    fetchUniversityDetails(university.id)
-                  }}
-                >
-                  <CardContent className="p-4">
-                    <div className="flex items-center gap-4">
-                      <img
-                        src={university.logo}
-                        alt={`${university.name} logo`}
-                        className="w-12 h-12 object-contain"
-                      />
-                      <div>
-                        <h3 className="font-semibold">{university.name}</h3>
-                        <p className="text-sm text-muted-foreground">{university.location}</p>
-                        <div className="mt-1">
-                          <div className="flex items-center gap-1">
-                            <div className="w-16 h-2 bg-gray-200 rounded-full">
-                              <div
-                                className="h-full bg-primary rounded-full"
-                                style={{ width: `${university.match_score * 10}%` }}
-                              />
-                            </div>
-                            <span className="text-sm text-muted-foreground">
-                              {Math.round(university.match_score * 10)}% match
-                            </span>
-                          </div>
-                        </div>
-                      </div>
-                    </div>
-                  </CardContent>
-                </Card>
-              ))}
-            </div>
-          </div>
-
-          {/* Selected University Details */}
-          <div className="md:col-span-2">
-            {selectedUniversity && (
-              <div className="space-y-6">
-                <div className="flex items-center gap-4">
-                  <img
-                    src={selectedUniversity.logo}
-                    alt={`${selectedUniversity.name} logo`}
-                    className="w-16 h-16 object-contain"
-                  />
-                  <div>
-                    <h2 className="text-3xl font-bold">{selectedUniversity.name}</h2>
-                    <p className="text-muted-foreground">{selectedUniversity.location}</p>
-                  </div>
-                </div>
-
-                {/* Image Carousel */}
-                {selectedUniversity.images && selectedUniversity.images.length > 0 && (
-                  <div className="relative h-64 rounded-lg overflow-hidden">
-                    <img
-                      src={selectedUniversity.images[0]}
-                      alt={`${selectedUniversity.name} campus`}
-                      className="w-full h-full object-cover"
-                    />
-                  </div>
-                )}
-
-                {isLoadingDetails ? (
-                  <div className="flex items-center justify-center py-8">
-                    <Loader2 className="h-8 w-8 animate-spin" />
-                  </div>
-                ) : detailsError ? (
-                  <div className="text-red-500 text-center py-8">{detailsError}</div>
-                ) : (
-                  <>
-                    {/* Benefits and Drawbacks */}
-                    <div className="grid grid-cols-1 md:grid-cols-2 gap-6">
-                      <Card>
-                        <CardHeader>
-                          <CardTitle>Benefits</CardTitle>
-                        </CardHeader>
-                        <CardContent>
-                          <ul className="list-disc list-inside space-y-2">
-                            {selectedUniversity.benefits.map((benefit, index) => (
-                              <li key={index}>{benefit}</li>
-                            ))}
-                          </ul>
-                        </CardContent>
-                      </Card>
-
-                      <Card>
-                        <CardHeader>
-                          <CardTitle>Drawbacks</CardTitle>
-                        </CardHeader>
-                        <CardContent>
-                          <ul className="list-disc list-inside space-y-2">
-                            {selectedUniversity.drawbacks.map((drawback, index) => (
-                              <li key={index}>{drawback}</li>
-                            ))}
-                          </ul>
-                        </CardContent>
-                      </Card>
-                    </div>
-
-                    {/* Suitability Reasons */}
-                    <Card>
-                      <CardHeader>
-                        <CardTitle>Why This University Matches You</CardTitle>
-                      </CardHeader>
-                      <CardContent>
-                        <ul className="list-disc list-inside space-y-2">
-                          {selectedUniversity.suitability_reasons.map((reason, index) => (
-                            <li key={index}>{reason}</li>
-                          ))}
-                        </ul>
-                      </CardContent>
-                    </Card>
-
-                    {/* Detailed Information */}
-                    {selectedUniversity.details && (
-                      <div className="space-y-6">
-                        <Card>
-                          <CardHeader>
-                            <CardTitle>About</CardTitle>
-                            <CardDescription>{selectedUniversity.details.description}</CardDescription>
-                          </CardHeader>
-                        </Card>
-
-                        <Card>
-                          <CardHeader>
-                            <CardTitle>Programs</CardTitle>
-                          </CardHeader>
-                          <CardContent>
-                            <ul className="list-disc list-inside space-y-2">
-                              {selectedUniversity.details.programs.map((program, index) => (
-                                <li key={index}>{program}</li>
-                              ))}
-                            </ul>
-                          </CardContent>
-                        </Card>
-
-                        <Card>
-                          <CardHeader>
-                            <CardTitle>Admission Requirements</CardTitle>
-                          </CardHeader>
-                          <CardContent>
-                            <ul className="list-disc list-inside space-y-2">
-                              {selectedUniversity.details.admission_requirements.map((req, index) => (
-                                <li key={index}>{req}</li>
-                              ))}
-                            </ul>
-                          </CardContent>
-                        </Card>
-
-                        <Card>
-                          <CardHeader>
-                            <CardTitle>Tuition & Fees</CardTitle>
-                          </CardHeader>
-                          <CardContent>
-                            <p>{selectedUniversity.details.tuition_fees}</p>
-                          </CardContent>
-                        </Card>
-
-                        <Card>
-                          <CardHeader>
-                            <CardTitle>Campus Life</CardTitle>
-                          </CardHeader>
-                          <CardContent>
-                            <p>{selectedUniversity.details.campus_life}</p>
-                          </CardContent>
-                        </Card>
-                      </div>
-                    )}
-
-                    {/* Justification */}
-                    {selectedUniversity.justification && (
-                      <div className="space-y-6">
-                        <Card>
-                          <CardHeader>
-                            <CardTitle>Match Analysis</CardTitle>
-                          </CardHeader>
-                          <CardContent className="space-y-4">
-                            <div>
-                              <h3 className="font-semibold mb-2">Academic Match</h3>
-                              <p>{selectedUniversity.justification.academic_match}</p>
-                            </div>
-                            <div>
-                              <h3 className="font-semibold mb-2">Cultural Fit</h3>
-                              <p>{selectedUniversity.justification.cultural_fit}</p>
-                            </div>
-                            <div>
-                              <h3 className="font-semibold mb-2">Financial Fit</h3>
-                              <p>{selectedUniversity.justification.financial_fit}</p>
-                            </div>
-                            <div>
-                              <h3 className="font-semibold mb-2">Overall Assessment</h3>
-                              <p>{selectedUniversity.justification.overall_assessment}</p>
-                            </div>
-                          </CardContent>
-                        </Card>
-                      </div>
-                    )}
-                  </>
-                )}
-              </div>
-            )}
-          </div>
-        </div>
-      </main>
-=======
       {/* Main Content */}
       <div className="flex-1 p-8 overflow-y-auto">
         {selectedUniversity ? (
@@ -780,7 +416,6 @@
           </div>
         )}
       </div>
->>>>>>> 1b848f39
     </div>
   )
 }