--- conflicted
+++ resolved
@@ -41,14 +41,7 @@
     "axios": "^1.8.4",
     "class-variance-authority": "^0.7.1",
     "clsx": "^2.1.1",
-<<<<<<< HEAD
     "frontend": "file:",
-=======
-    "cmdk": "^1.0.0",
-    "date-fns": "^4.1.0",
-    "embla-carousel-react": "^8.5.2",
-    "input-otp": "^1.4.2",
->>>>>>> b6db0fe0
     "lucide-react": "^0.477.0",
     "next": "15.2.1",
     "next-themes": "^0.4.6",
