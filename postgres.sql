--- conflicted
+++ resolved
@@ -144,7 +144,6 @@
 );
 
 -- Aspiring Students tables
-<<<<<<< HEAD
 CREATE TABLE aspiring_students (
     id SERIAL PRIMARY KEY,
     user_id INTEGER UNIQUE REFERENCES users(id), -- Add foreign key to users table
@@ -158,21 +157,6 @@
     preferred_fields TEXT [], -- Array of selected options
     learning_style TEXT,
     career_goals TEXT,
-=======
-CREATE TABLE aspiring_students
-(
-    id         SERIAL PRIMARY KEY,
-    created_at TIMESTAMP WITH TIME ZONE DEFAULT NOW()
-);
-
-CREATE TABLE aspiring_students_academic
-(
-    id                SERIAL PRIMARY KEY,
-    student_id        INTEGER REFERENCES aspiring_students (id),
-    preferred_fields  TEXT[], -- Array of selected options
-    learning_style    TEXT,
-    career_goals      TEXT,
->>>>>>> b2f237a0
     further_education TEXT,
     created_at        TIMESTAMP WITH TIME ZONE DEFAULT NOW()
 );
